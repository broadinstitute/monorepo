- [Decision Flowchart](#Decision%20Flowchart)
- [Quick data access](#Quick%20data%20access)
- [Overview](#Overview)
- [Data accessibility](#Data%20accessibility)
- [Installation](#Installation)
  - [pip](#pip)
  - [poetry (dev)](#poetry%20%28dev%29)
- [Contributions](#Contributions)



<a id="Decision%20Flowchart"></a>

# Decision Flowchart

```mermaid
flowchart LR
    A[Start] --> B{What kind of data do I have?}
    B -- Chemicals --> C[(WIP)]
    B -- Genes --> D{What kind of genetic perturbation?}
    B -- Genes and Chemicals --> asd[(WIP)]
    B -- None, I just want to explore images --> images[(broad.io/orf,crispr,compound_gallery)]
    D -- Overexpression --> orf{Are you looking for specific features?}
    D -- Knock-out --> crispr{Are you looking for specific features?}
    orf -- No -->  F[(broad.io/orf)]
    orf -- Yes -->  G[(broad.io/orf_feature)]
    crispr -- No -->  H[(broad.io/crispr)]
    crispr -- Yes --> I[(WIP)]
```


<a id="Quick%20data%20access"></a>

# Quick data access

Use the following datasets to explore morphological similarities between gene and/or compounds.

<<<<<<< HEAD
| Dataset  | Perturbation simile                        | Feature ranking                                       | Gallery                                                           | Description         |
|-------- |------------------------------------------ |----------------------------------------------------- |----------------------------------------------------------------- |------------------- |
| ORF      | [broad.io/orf](https://broad.io/orf)       | [broad.io/orf\_feature](https://broad.io/orf_feature) | [broad.io/orf\_gallery](https://broad.io/orf_gallery)             | Gene overexpression |
| CRISPR   | [broad.io/crispr](https://broad.io/crispr) | WIP                                                   | [broad.io/crispr\_gallery](https://broad.io/crispr_gallery)       | Gene knock-out      |
=======
| Dataset  | Perturbation simile                        | Feature ranking                                       | Gallery                                                         | Description         |
|-------- |------------------------------------------ |----------------------------------------------------- |--------------------------------------------------------------- |------------------- |
| ORF      | [broad.io/orf](https://broad.io/orf)       | [broad.io/orf\_feature](https://broad.io/orf_feature) | [broad.io/orf\_gallery](https://broad.io/orf_gallery)           | Gene overexpression |
| CRISPR   | [broad.io/crispr](https://broad.io/crispr) | WIP                                                   | [broad.io/crispr\_gallery](https://broad.io/crispr_gallery)     | Gene knock-out      |
>>>>>>> 65796b2d
| Compound | WIP                                        | WIP                                                   | [broad.io/compound\_gallery](https://broad.io/compound_gallery) | Chemical compounds  |

Note that the feature databases are based on interpretable features. The The perturbation databases use non-interpretable features, which increase sample replicability.


<a id="Overview"></a>

# Overview

This module provides tools to efficiently compare vectors of [JUMP](https://jump-cellpainting.broadinstitute.org/) data. It also assembles the dataframes that are to be accessed by biologists using [datasette-lite](https://github.com/simonw/datasette-lite).


<a id="Data%20accessibility"></a>

# Data accessibility

The raw morphological profiles are currently in a local server. It will be provided independently and this section updated in the future.


<a id="Installation"></a>

# Installation

You do not need to install this unless you want to re-do the similarity calculations. You can use the datasette web interface provided if your goal is to explore genes. We assume that a GPU and cuda11 are available in the server where this is run. This is to use cupy, which offers vastly faster distance calculations.


<a id="pip"></a>

## pip

Use this if you want to analyse data.

```python
pip install jump_rr
```


<a id="poetry%20%28dev%29"></a>

## poetry (dev)

Use this if you want to tweak the functions

```python
git clone https://github.com/broadinstitute/monorepo/
cd monorepo/libs/jump_rr
poetry install --with dev
```


<a id="Contributions"></a>

# Contributions

Feel free to open an bug/request issue or submit a pull request with the `jump_rr` tag.<|MERGE_RESOLUTION|>--- conflicted
+++ resolved
@@ -35,17 +35,10 @@
 
 Use the following datasets to explore morphological similarities between gene and/or compounds.
 
-<<<<<<< HEAD
-| Dataset  | Perturbation simile                        | Feature ranking                                       | Gallery                                                           | Description         |
-|-------- |------------------------------------------ |----------------------------------------------------- |----------------------------------------------------------------- |------------------- |
-| ORF      | [broad.io/orf](https://broad.io/orf)       | [broad.io/orf\_feature](https://broad.io/orf_feature) | [broad.io/orf\_gallery](https://broad.io/orf_gallery)             | Gene overexpression |
-| CRISPR   | [broad.io/crispr](https://broad.io/crispr) | WIP                                                   | [broad.io/crispr\_gallery](https://broad.io/crispr_gallery)       | Gene knock-out      |
-=======
 | Dataset  | Perturbation simile                        | Feature ranking                                       | Gallery                                                         | Description         |
 |-------- |------------------------------------------ |----------------------------------------------------- |--------------------------------------------------------------- |------------------- |
 | ORF      | [broad.io/orf](https://broad.io/orf)       | [broad.io/orf\_feature](https://broad.io/orf_feature) | [broad.io/orf\_gallery](https://broad.io/orf_gallery)           | Gene overexpression |
-| CRISPR   | [broad.io/crispr](https://broad.io/crispr) | WIP                                                   | [broad.io/crispr\_gallery](https://broad.io/crispr_gallery)     | Gene knock-out      |
->>>>>>> 65796b2d
+| CRISPR   | [broad.io/crispr](https://broad.io/crispr) | [broad.io/crispr\_feature](https://broad.io/crispr)   | [broad.io/crispr\_gallery](https://broad.io/crispr_gallery)     | Gene knock-out      |
 | Compound | WIP                                        | WIP                                                   | [broad.io/compound\_gallery](https://broad.io/compound_gallery) | Chemical compounds  |
 
 Note that the feature databases are based on interpretable features. The The perturbation databases use non-interpretable features, which increase sample replicability.
