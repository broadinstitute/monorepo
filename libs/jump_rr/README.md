- [Decision Flowchart](#Decision%20Flowchart)
- [Quick data access](#Quick%20data%20access)
- [Overview](#Overview)
- [Data accessibility](#Data%20accessibility)
- [Installation](#Installation)
  - [pip](#pip)
  - [poetry (dev)](#poetry%20%28dev%29)
- [Contributions](#Contributions)



<a id="Decision%20Flowchart"></a>

# Decision Flowchart

```mermaid
flowchart LR
    A[Start] --> B{What kind of data do I have?}
    B -- Chemicals --> C[(WIP)]
    B -- Genes --> D{What kind of genetic perturbation?}
    B -- Genes and Chemicals --> asd[(WIP)]
    B -- None, I just want to explore images --> images[(broad.io/orf,crispr,compound_gallery)]
    D -- Overexpression --> orf{Are you looking for specific features?}
    D -- Knock-out --> crispr{Are you looking for specific features?}
    orf -- No -->  F[(broad.io/orf)]
    orf -- Yes -->  G[(broad.io/orf_feature)]
    crispr -- No -->  H[(broad.io/crispr)]
    crispr -- Yes --> I[(broad.io/crispr_feature)]
```


<a id="Quick%20data%20access"></a>

# Quick data access

Use the following datasets to explore morphological similarities between gene and/or compounds.

| Dataset  | Matches                                    | Feature ranking                                       | Gallery                                                         | Description         |
|-------- |------------------------------------------ |----------------------------------------------------- |--------------------------------------------------------------- |------------------- |
| ORF      | [broad.io/orf](https://broad.io/orf)       | [broad.io/orf\_feature](https://broad.io/orf_feature) | [broad.io/orf\_gallery](https://broad.io/orf_gallery)           | Gene overexpression |
| CRISPR   | [broad.io/crispr](https://broad.io/crispr) | [broad.io/crispr\_feature](https://broad.io/crispr_feature)   | [broad.io/crispr\_gallery](https://broad.io/crispr_gallery)     | Gene knock-out      |
| Compound | WIP                                        | WIP                                                   | [broad.io/compound\_gallery](https://broad.io/compound_gallery) | Chemical compounds  |

Note that the feature databases are based on interpretable features. The perturbation databases use non-interpretable features, which have been processed to attenuate batch effects.

In the rare case where you experience a problem before data is loaded, it may be transient - try reloading the webpage. 

<a id="Overview"></a>

# Overview

<<<<<<< HEAD
This module provides tools to efficiently compare vectors of [JUMP](https://jump-cellpainting.broadinstitute.org/) data. It also assembles the dataframes that we make accessible through the browser using [datasette-lite](https://github.com/simonw/datasette-lite). You can read more about JUMP at the [JUMP Cellpainting Hub](https://broad.io/jump).
=======
This module provides tools to efficiently compare vectors of [JUMP](https://jump-cellpainting.broadinstitute.org/) data. It also assembles the dataframes that we make accessible through the browser using [datasette-lite](https://github.com/simonw/datasette-lite). You can read more about JUMP at the [JUMP-Cell Painting Hub](https://broad.io/jump).
>>>>>>> 0e40df3d


<a id="Data%20accessibility"></a>

# Data accessibility

-   You can fetch the raw morphological profiles (before any non-image processing step) on the [Cell Painting Gallery](https://cellpainting-gallery.s3.amazonaws.com/index.html#cpg0016-jump-assembled/source_all/workspace/profiles) (CPG) under the &ldquo;profiles.parquet&rdquo; names.
-   [This](https://github.com/broadinstitute/monorepo/tree/452543be5f17a626a3964b8b90984a9502952a06/libs/jump_rr/tools/download_profiles.org) file points to the gist points to the data used to produce the final tables, if you adjust `OUTPUT_DIR` you can download the files locally.


<a id="Installation"></a>

# Installation

You do not need to install this unless you want to re-do the similarity calculations. You can use the datasette web interface provided if your goal is to explore genes. We assume that a GPU and cuda11 are available in the server where this is run. This is to use cupy, which offers vastly faster distance calculations.


<a id="pip"></a>

## pip

Use this if you want to re-analyse data. Several of the analyses require GPUs.

```python
pip install jump_rr
```


<a id="poetry%20%28dev%29"></a>

## poetry (dev)

Use this if you want to tweak the functions

```python
git clone https://github.com/broadinstitute/monorepo/
cd monorepo/libs/jump_rr
poetry install --with dev
```


<a id="Contributions"></a>

# Contributions

Feel free to open an bug/request issue or submit a pull request with the `jump_rr` tag.<|MERGE_RESOLUTION|>--- conflicted
+++ resolved
@@ -49,11 +49,7 @@
 
 # Overview
 
-<<<<<<< HEAD
-This module provides tools to efficiently compare vectors of [JUMP](https://jump-cellpainting.broadinstitute.org/) data. It also assembles the dataframes that we make accessible through the browser using [datasette-lite](https://github.com/simonw/datasette-lite). You can read more about JUMP at the [JUMP Cellpainting Hub](https://broad.io/jump).
-=======
 This module provides tools to efficiently compare vectors of [JUMP](https://jump-cellpainting.broadinstitute.org/) data. It also assembles the dataframes that we make accessible through the browser using [datasette-lite](https://github.com/simonw/datasette-lite). You can read more about JUMP at the [JUMP-Cell Painting Hub](https://broad.io/jump).
->>>>>>> 0e40df3d
 
 
 <a id="Data%20accessibility"></a>
