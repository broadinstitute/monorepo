[tool.poetry]
name = "jump_rr"
version = "0.1.0"
description = "Tools to compare profiles in a round-robin manner (all-vs-all)"
authors = ["Alan"]
readme = "README.md"

[tool.poetry.dependencies]
python = ">=3.9,<3.11"
broad-babel = "^0.1.15"
numpy = "*"
fastcluster = "^1.2.6"
pyarrow = "^14.0.1"
joblib = "^1.3.2"
adbc-driver-sqlite = "^0.8.0"
polars = "*"
cudf-cu11 = {version = "==23.12.*", source = "nvidia"}
pylibraft-cu11 = {version = "==23.12.*", source = "nvidia"}
raft-dask-cu11 = {version = "==23.12.*", source = "nvidia"}
rmm-cu11 = {version = "^23.12.0", source = "nvidia"}
ucx-py-cu11 = {version = "^0.35.0", source = "nvidia"}
ptxcompiler-cu11 = {version = "^0.7.0.post1", source = "nvidia"}
cubinlinker-cu11 = {version = "^0.3.0.post1", source = "nvidia"}
statsmodels = "0.14.1"
tqdm = "^4.66.2"
pathos = "^0.3.2"
cachier = "^3.0.0"
<<<<<<< HEAD
s3fs = "^2024.3.1"
=======
>>>>>>> 65796b2d

[tool.poetry.group.dev.dependencies]
jupyter = "^1.0.0"
jupytext = "^1.15.2"
ipdb = "^0.13.13"
ruff-lsp = "^0.0.50"
ruff = "<0.2.0"


[[tool.poetry.source]]
name = "nvidia"
url = "https://pypi.nvidia.com"
priority = "explicit"


[[tool.poetry.source]]
name = "PyPI"
priority = "primary"

[build-system]
requires = ["poetry-core"]
build-backend = "poetry.core.masonry.api"<|MERGE_RESOLUTION|>--- conflicted
+++ resolved
@@ -25,10 +25,7 @@
 tqdm = "^4.66.2"
 pathos = "^0.3.2"
 cachier = "^3.0.0"
-<<<<<<< HEAD
 s3fs = "^2024.3.1"
-=======
->>>>>>> 65796b2d
 
 [tool.poetry.group.dev.dependencies]
 jupyter = "^1.0.0"
